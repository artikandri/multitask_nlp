--- conflicted
+++ resolved
@@ -7,11 +7,7 @@
 import pytorch_lightning as pl
 import torch
 torch.cuda.empty_cache()
-<<<<<<< HEAD
-    
-=======
 
->>>>>>> 57ddc71d
 from pytorch_lightning import loggers as pl_loggers
 from pytorch_lightning.callbacks import EarlyStopping, LearningRateMonitor, ModelCheckpoint
 
@@ -22,11 +18,8 @@
 from multitask_nlp.settings import CHECKPOINTS_DIR, LOGS_DIR
 from multitask_nlp.utils import seed_everything
 
-<<<<<<< HEAD
+
 os.environ["CUDA_VISIBLE_DEVICES"] = "0"
-=======
-os.environ["CUDA_VISIBLE_DEVICES"] = "1"
->>>>>>> 57ddc71d
 os.environ["WANDB_START_METHOD"] = "thread"
 
 RANDOM_SEED = 2023
@@ -43,19 +36,11 @@
     wandb_project_name = 'StudEmo_xlmr_SingleExp_EarlyStopping'
    
     max_length = 256
-<<<<<<< HEAD
-    lr_rate = 1e-4
-    epochs = 10
-    batch_size = 8
-    weight_decay = 0.01
-    warmup_proportion = 0.1
-=======
     lr_rate = 1e-3
     epochs = 10
     batch_size = 16
     weight_decay = 0.1
     warmup_proportion = 0.01
->>>>>>> 57ddc71d
 
     use_cuda = True
     custom_callbacks: List[pl.Callback] = [
